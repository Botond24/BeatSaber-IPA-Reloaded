﻿using IPA.Config;
using IPA.Injector.Backups;
using IPA.Loader;
using IPA.Logging;
using IPA.Utilities;
using Mono.Cecil;
using Mono.Cecil.Cil;
using System;
using System.IO;
using System.Linq;
using System.Reflection;
using System.Threading.Tasks;
using UnityEngine;
using static IPA.Logging.Logger;
using MethodAttributes = Mono.Cecil.MethodAttributes;
#if NET3
using Net3_Proxy;
using Path = Net3_Proxy.Path;
using File = Net3_Proxy.File;
using Directory = Net3_Proxy.Directory;
#endif

namespace IPA.Injector
{
    /// <summary>
    /// The entry point type for BSIPA's Doorstop injector.
    /// </summary>
    // ReSharper disable once UnusedMember.Global
    internal static class Injector
    {
        private static Task pluginAsyncLoadTask;
        private static Task permissionFixTask;
        //private static string otherNewtonsoftJson = null;

        // ReSharper disable once UnusedParameter.Global
        internal static void Main(string[] args)
        { // entry point for doorstop
          // At this point, literally nothing but mscorlib is loaded,
          // and since this class doesn't have any static fields that
          // aren't defined in mscorlib, we can control exactly what
          // gets loaded.

            try
            {
                if (Environment.GetCommandLineArgs().Contains("--verbose"))
                    WinConsole.Initialize();

                SetupLibraryLoading();

                /*var otherNewtonsoft = Path.Combine(
                    Directory.EnumerateDirectories(Environment.CurrentDirectory, "*_Data").First(),
                    "Managed",
                    "Newtonsoft.Json.dll");
                if (File.Exists(otherNewtonsoft))
                { // this game ships its own Newtonsoft; force load ours and flag loading theirs
                    LibLoader.LoadLibrary(new AssemblyName("Newtonsoft.Json, Version=12.0.0.0, Culture=neutral, PublicKeyToken=30ad4fe6b2a6aeed"));
                    otherNewtonsoftJson = otherNewtonsoft;
                }*/

                EnsureDirectories();

                // this is weird, but it prevents Mono from having issues loading the type.
                // IMPORTANT: NO CALLS TO ANY LOGGER CAN HAPPEN BEFORE THIS
                var unused = StandardLogger.PrintFilter;
#region // Above hack explaination
                /* 
                 * Due to an unknown bug in the version of Mono that Unity uses, if the first access to StandardLogger
                 * is a call to a constructor, then Mono fails to load the type correctly. However, if the first access is to
                 * the above static property (or maybe any, but I don't really know) it behaves as expected and works fine.
                 */
#endregion

                log.Debug("Initializing logger");

                SelfConfig.ReadCommandLine(Environment.GetCommandLineArgs());
                SelfConfig.Load();
                DisabledConfig.Load();

                if (AntiPiracy.IsInvalid(Environment.CurrentDirectory))
                {
                    loader.Error("Invalid installation; please buy the game to run BSIPA.");

                    return;
                }

                CriticalSection.Configure();

                loader.Debug("Prepping bootstrapper");
                
                // updates backup
                InstallBootstrapPatch();

                Updates.InstallPendingUpdates();

                LibLoader.SetupAssemblyFilenames(true);

                GameVersionEarly.Load();

<<<<<<< HEAD
=======
                //HarmonyProtector.Protect();

>>>>>>> 545d4347
                pluginAsyncLoadTask = PluginLoader.LoadTask();
                permissionFixTask = PermissionFix.FixPermissions(new DirectoryInfo(Environment.CurrentDirectory));
            }
            catch (Exception e)
            {
                Console.WriteLine(e);
            }
        }

        private static void EnsureDirectories()
        {
            string path;
            if (!Directory.Exists(path = Path.Combine(Environment.CurrentDirectory, "UserData")))
                Directory.CreateDirectory(path);
            if (!Directory.Exists(path = Path.Combine(Environment.CurrentDirectory, "Plugins")))
                Directory.CreateDirectory(path);
        }

        private static void SetupLibraryLoading()
        {
            if (loadingDone) return;
            loadingDone = true;
            LibLoader.Configure();
        }

        private static void InstallHarmonyProtections()
        { // proxy function to delay resolution
            HarmonyProtectorProxy.ProtectNull();
        }

        private static void InstallBootstrapPatch()
        {
            var cAsmName = Assembly.GetExecutingAssembly().GetName();
            var managedPath = Path.GetDirectoryName(Assembly.GetExecutingAssembly().Location);

            var dataDir = new DirectoryInfo(managedPath).Parent.Name;
            var gameName = dataDir.Substring(0, dataDir.Length - 5);

            loader.Debug("Finding backup");
            var backupPath = Path.Combine(Environment.CurrentDirectory, "IPA", "Backups", gameName);
            var bkp = BackupManager.FindLatestBackup(backupPath);
            if (bkp == null)
                loader.Warn("No backup found! Was BSIPA installed using the installer?");

            loader.Debug("Ensuring patch on UnityEngine.CoreModule exists");

#region Insert patch into UnityEngine.CoreModule.dll

            {
                var unityPath = Path.Combine(managedPath,
                    "UnityEngine.CoreModule.dll");

                // this is a critical section because if you exit in here, CoreModule can die
                CriticalSection.EnterExecuteSection();

                var unityAsmDef = AssemblyDefinition.ReadAssembly(unityPath, new ReaderParameters
                {
                    ReadWrite = false,
                    InMemory = true,
                    ReadingMode = ReadingMode.Immediate
                });
                var unityModDef = unityAsmDef.MainModule;

                bool modified = false;
                foreach (var asmref in unityModDef.AssemblyReferences)
                {
                    if (asmref.Name == cAsmName.Name)
                    {
                        if (asmref.Version != cAsmName.Version)
                        {
                            asmref.Version = cAsmName.Version;
                            modified = true;
                        }
                    }
                }

                var application = unityModDef.GetType("UnityEngine", "Application");

                MethodDefinition cctor = null;
                foreach (var m in application.Methods)
                    if (m.IsRuntimeSpecialName && m.Name == ".cctor")
                        cctor = m;

                var cbs = unityModDef.ImportReference(((Action)CreateBootstrapper).Method);

                if (cctor == null)
                {
                    cctor = new MethodDefinition(".cctor",
                        MethodAttributes.RTSpecialName | MethodAttributes.Static | MethodAttributes.SpecialName,
                        unityModDef.TypeSystem.Void);
                    application.Methods.Add(cctor);
                    modified = true;

                    var ilp = cctor.Body.GetILProcessor();
                    ilp.Emit(OpCodes.Call, cbs);
                    ilp.Emit(OpCodes.Ret);
                }
                else
                {
                    var ilp = cctor.Body.GetILProcessor();
                    for (var i = 0; i < Math.Min(2, cctor.Body.Instructions.Count); i++)
                    {
                        var ins = cctor.Body.Instructions[i];
                        switch (i)
                        {
                            case 0 when ins.OpCode != OpCodes.Call:
                                ilp.Replace(ins, ilp.Create(OpCodes.Call, cbs));
                                modified = true;
                                break;

                            case 0:
                                {
                                    var methodRef = ins.Operand as MethodReference;
                                    if (methodRef?.FullName != cbs.FullName)
                                    {
                                        ilp.Replace(ins, ilp.Create(OpCodes.Call, cbs));
                                        modified = true;
                                    }

                                    break;
                                }
                            case 1 when ins.OpCode != OpCodes.Ret:
                                ilp.Replace(ins, ilp.Create(OpCodes.Ret));
                                modified = true;
                                break;
                        }
                    }
                }

                if (modified)
                {
                    bkp?.Add(unityPath);
                    unityAsmDef.Write(unityPath);
                }

                CriticalSection.ExitExecuteSection();
            }

#endregion Insert patch into UnityEngine.CoreModule.dll

            loader.Debug("Ensuring Assembly-CSharp is virtualized");
            
            {
                var ascPath = Path.Combine(managedPath,
                    "MainAssembly.dll"); // TODO: change to config option for other games

#region Virtualize Assembly-CSharp.dll

                {
                    CriticalSection.EnterExecuteSection();

                    try
                    {
                        var ascModule = VirtualizedModule.Load(ascPath);
                        ascModule.Virtualize(cAsmName, () => bkp?.Add(ascPath));
                    }
                    catch (Exception e) 
                    {
                        loader.Error($"Could not virtualize {ascPath}");
                        loader.Error(e);
                    }

                    CriticalSection.ExitExecuteSection();
                }

#endregion Virtualize Assembly-CSharp.dll

#region Anti-Yeet

                CriticalSection.EnterExecuteSection();

                try
                {
                    loader.Debug("Applying anti-yeet patch");
                    
                    var ascAsmDef = AssemblyDefinition.ReadAssembly(ascPath, new ReaderParameters
                    {
                        ReadWrite = false,
                        InMemory = true,
                        ReadingMode = ReadingMode.Immediate
                    });
                    var ascModDef = ascAsmDef.MainModule;

                    var deleter = ascModDef.GetType("IPAPluginsDirDeleter");
                    deleter.Methods.Clear(); // delete all methods

                    ascAsmDef.Write(ascPath);
                }
                catch (Exception)
                {
                    // ignore
                }

                CriticalSection.ExitExecuteSection();

#endregion
            }
        }

        private static bool bootstrapped;

        private static void CreateBootstrapper()
        {
            if (bootstrapped) return;
            bootstrapped = true;

            /*if (otherNewtonsoftJson != null)
                Assembly.LoadFrom(otherNewtonsoftJson);*/

            Application.logMessageReceived += delegate (string condition, string stackTrace, LogType type)
            {
                var level = UnityLogRedirector.LogTypeToLevel(type);
                UnityLogProvider.UnityLogger.Log(level, $"{condition}");
                UnityLogProvider.UnityLogger.Log(level, $"{stackTrace}");
            };

            // need to reinit streams singe Unity seems to redirect stdout
            StdoutInterceptor.RedirectConsole();

            InstallHarmonyProtections();

            var bootstrapper = new GameObject("NonDestructiveBootstrapper").AddComponent<Bootstrapper>();
            bootstrapper.Destroyed += Bootstrapper_Destroyed;
        }

        private static bool loadingDone;

        private static void Bootstrapper_Destroyed()
        {
            // wait for plugins to finish loading
            pluginAsyncLoadTask.Wait();
            permissionFixTask.Wait();

            BeatSaber.EnsureRuntimeGameVersion();

            log.Debug("Plugins loaded");
            log.Debug(string.Join(", ", PluginLoader.PluginsMetadata.StrJP()));
            PluginComponent.Create();
        }
    }
}<|MERGE_RESOLUTION|>--- conflicted
+++ resolved
@@ -96,11 +96,6 @@
 
                 GameVersionEarly.Load();
 
-<<<<<<< HEAD
-=======
-                //HarmonyProtector.Protect();
-
->>>>>>> 545d4347
                 pluginAsyncLoadTask = PluginLoader.LoadTask();
                 permissionFixTask = PermissionFix.FixPermissions(new DirectoryInfo(Environment.CurrentDirectory));
             }
